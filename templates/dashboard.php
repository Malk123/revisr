--- conflicted
+++ resolved
@@ -99,12 +99,7 @@
 					</div> <!-- .postbox -->
 
 					<div class="postbox">
-					
-<<<<<<< HEAD
 						<h3><?php _e('Branches', 'revisr'); ?><span id="manage_branches"> (<a href="<?php echo get_admin_url(); ?>admin.php?page=revisr_branches" title="Manage Branches"><?php _e( 'Manage', 'revisr' ); ?></a>)</span></h3>
-=======
-						<h3><span><?php _e('Branches', 'revisr'); ?> <a id="new_branch" href="<?php echo get_admin_url(); ?>admin-post.php?action=create_branch&TB_iframe=true&width=250&height=150" title="Create Branch" class="thickbox"><?php _e('(Create Branch)', 'revisr'); ?></a> </span></h3>
->>>>>>> 8f8b6471
 						<div id="branches_box" class="inside">
 							<table id="branches_table" class="widefat">
 								<?php
