--- conflicted
+++ resolved
@@ -8,11 +8,7 @@
  * Plugin Name:       Revisr
  * Plugin URI:        http://revisr.io/
  * Description:       A plugin that allows users to manage WordPress websites with Git repositories.
-<<<<<<< HEAD
- * Version:           1.7.2
-=======
  * Version:           1.8
->>>>>>> 90920793
  * Author:            Expanded Fronts, LLC
  * Author URI:        http://expandedfronts.com/
  * License:           GPL-3.0+
