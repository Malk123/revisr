<?php
/**
 * class-revisr.php
 *
 * Processes the main functionality of the plugin.
 *
 * @package   Revisr
 * @license   GPLv3
 * @link      https://revisr.io
 * @copyright 2014 Expanded Fronts, LLC
 */

class Revisr
{

	/**
	 * The WordPress database object.
	 */
	public $wpdb;
	
	/**
	 * Name of the plugin.
	 */
	public $plugin;

	/**
	 * User options.
	 */
	private $options;

	/**
	 * The name of the database table.
	 */
	private $table_name;

	/**
	 * Initializes the plugin.
	 */
	public function __construct() {
		global $wpdb;
		$this->wpdb = $wpdb;
		$this->plugin 		= plugin_basename( __FILE__ );
		$this->table_name 	= $this->wpdb->prefix . 'revisr';

		//Load dependancies and WordPress hooks.
		$this->load_dependancies();
		$this->git_hooks();
		$this->db_hooks();
<<<<<<< HEAD

		if ( is_admin() ) {
			add_action( 'plugins_loaded', array( $this, 'admin_hooks' ) );
=======
		if ( is_admin() ) {
			add_action('plugins_loaded', array( $this, 'admin_hooks' ) );
>>>>>>> 8f8b6471
		}
	}

	/**
	 * Loads required classes.
	 * @access private
	 */
	private function load_dependancies() {
		require_once plugin_dir_path( __FILE__ ) . 'class-revisr-admin.php';
		require_once plugin_dir_path( __FILE__ ) . 'class-revisr-db.php';
		require_once plugin_dir_path( __FILE__ ) . 'class-revisr-git.php';
		require_once plugin_dir_path( __FILE__ ) . 'class-revisr-settings.php';
	}

	/**
	 * Loads hooks for rendering the WordPress admin.
	 * @access public
	 */
	public function admin_hooks() {
		$admin = new Revisr_Admin();
		if ( is_super_admin() ) {
<<<<<<< HEAD
			$plugin = $this->plugin;
=======
			$plugin 		= $this->plugin;
			$this->options 	= Revisr_Admin::options();
>>>>>>> 8f8b6471
			add_action( 'init', array( $admin, 'revisr_post_types' ) );
			add_action( 'admin_notices', array( $admin, 'site5_notice' ) );
			add_action( 'load-edit.php', array( $admin, 'default_views' ) );
			add_action( 'load-post.php', array( $admin, 'meta' ) );
			add_action( 'load-post-new.php', array( $admin, 'meta' ) );
			add_action( 'pre_get_posts', array( $admin, 'filters' ) );
			add_action( 'views_edit-revisr_commits', array( $admin, 'custom_views' ) );
			add_action( 'post_row_actions', array( $admin, 'custom_actions' ) );
			add_action( 'admin_menu', array( $admin, 'menus' ), 2 );
			add_action( 'admin_post_delete_branch_form', array( $admin, 'delete_branch_form' ) );
			add_action( 'manage_edit-revisr_commits_columns', array( $admin, 'columns' ) );
			add_action( 'manage_revisr_commits_posts_custom_column', array( $admin, 'custom_columns' ) );
			add_action( 'admin_enqueue_scripts', array( $admin, 'revisr_scripts' ) );
			add_action( 'admin_bar_menu', array( $admin, 'admin_bar' ), 999 );
			add_action( 'admin_enqueue_scripts', array( $admin, 'disable_autodraft' ) );
			add_filter( 'post_updated_messages', array( $admin, 'revisr_commits_custom_messages' ) );
			add_filter( 'bulk_post_updated_messages', array( $admin, 'revisr_commits_bulk_messages' ), 10, 2 );
			add_filter( 'custom_menu_order', array( $admin, 'revisr_commits_submenu_order' ) );
			add_filter( "plugin_action_links_$plugin", array( $admin, 'settings_link' ) );
			add_action( 'wp_ajax_recent_activity', array( $admin, 'recent_activity' ) );
			$revisr_settings = new Revisr_Settings();
		}
	}

	/**
	 * Loads hooks for processing git/quick actions.
	 * @access private
	 */
	private function git_hooks() {
		$git = new Revisr_Git();
		add_action( 'publish_revisr_commits', array( $git, 'commit' ) );
		add_action( 'admin_post_checkout', array( $git, 'checkout' ) );
		add_action( 'admin_post_create_branch', array( $git, 'create_branch' ) );
		add_action( 'admin_post_delete_branch', array( $git, 'delete_branch' ) );
		add_action( 'admin_post_revert', array( $git, 'revert' ) );
		add_action( 'admin_post_view_diff', array( $git, 'view_diff' ) );

		if ( isset( $this->options['auto_pull'] ) ) {
			add_action( 'admin_post_nopriv_revisr_update', array( $git, 'pull' ) );
		}

		add_action( 'wp_ajax_count_unpulled', array( $git, 'count_unpulled' ) );
		add_action( 'wp_ajax_count_unpushed', array( $git, 'count_unpushed' ) );
		add_action( 'wp_ajax_new_commit', array( $git, 'new_commit' ) );
		add_action( 'wp_ajax_discard', array( $git, 'discard' ) );
		add_action( 'wp_ajax_push', array( $git, 'push' ) );
		add_action( 'wp_ajax_pull', array( $git, 'pull' ) );
		add_action( 'wp_ajax_view_diff', array( $git, 'view_diff' ) );
		add_action( 'wp_ajax_pending_files', array( $git, 'pending_files' ) );
		add_action( 'wp_ajax_committed_files', array( $git, 'committed_files' ) );	
	}
	
	/**
	 * Loads hooks for processing database actions.
	 * @access private
	 */
	private function db_hooks() {
		$db = new Revisr_DB();
		add_action( 'wp_ajax_backup_db', array( $db, 'backup' ) );
		add_action( 'admin_post_revert_db', array( $db, 'restore' ) );
	}

	/**
	 * Installs the database table.
	 * @access public
	 */
	public function revisr_install() {
		$sql = "CREATE TABLE IF NOT EXISTS {$this->table_name} (
			id mediumint(9) NOT NULL AUTO_INCREMENT,
			time datetime DEFAULT '0000-00-00 00:00:00' NOT NULL,
			message TEXT,
			event VARCHAR(42) NOT NULL,
			UNIQUE KEY id (id)
			);";
		
	  	require_once( ABSPATH . 'wp-admin/includes/upgrade.php' );
	   	dbDelta( $sql );
	   	add_option( "revisr_db_version", "1.0" );
	}

	/**
	 * Displays the link to the settings on the WordPress plugin page.
	 * @access public
	 * @param array $links The links assigned to Revisr.
	 */
	public function revisr_settings_link( $links ) {
		$settings_link = '<a href="admin.php?page=revisr_settings">' . __( 'Settings', 'revisr') . '</a>'; 
  		array_unshift($links, $settings_link); 
  		return $links; 
	}

	/**
	 * Checks to make sure that exec is enabled and Git is installed correctly on the server.
	 * @access public
	 */
	public static function check_compatibility() {
		$error = '';
		if ( ! function_exists( 'exec' ) ) {
			$error .= __( '<p><strong>WARNING:</strong> Your server does not appear to support php exec() and/or passthru(). <br> 
			These functions are necessary for Revisr to work correctly. Contact your web host if you\'re not sure how to activate these functions.</p>', 'revisr' );
		}
		if ( Revisr_Git::run( 'version' ) === false || Revisr_Git::run( 'status' ) === false ) {
			$error .= __( '<p><strong>WARNING:</strong> No Git repository detected. Revisr requires that Git be installed on the server and the parent WordPress installation be in the root directory of a Git repository.</p>', 'revisr' );
		}
		return $error;
	}
}<|MERGE_RESOLUTION|>--- conflicted
+++ resolved
@@ -46,14 +46,9 @@
 		$this->load_dependancies();
 		$this->git_hooks();
 		$this->db_hooks();
-<<<<<<< HEAD
 
 		if ( is_admin() ) {
 			add_action( 'plugins_loaded', array( $this, 'admin_hooks' ) );
-=======
-		if ( is_admin() ) {
-			add_action('plugins_loaded', array( $this, 'admin_hooks' ) );
->>>>>>> 8f8b6471
 		}
 	}
 
@@ -75,12 +70,9 @@
 	public function admin_hooks() {
 		$admin = new Revisr_Admin();
 		if ( is_super_admin() ) {
-<<<<<<< HEAD
-			$plugin = $this->plugin;
-=======
+			
 			$plugin 		= $this->plugin;
 			$this->options 	= Revisr_Admin::options();
->>>>>>> 8f8b6471
 			add_action( 'init', array( $admin, 'revisr_post_types' ) );
 			add_action( 'admin_notices', array( $admin, 'site5_notice' ) );
 			add_action( 'load-edit.php', array( $admin, 'default_views' ) );
