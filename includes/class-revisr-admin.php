--- conflicted
+++ resolved
@@ -53,11 +53,7 @@
 		if ( isset( $_GET['page'] ) && in_array( $_GET['page'], $allowed_pages ) ) {
 			wp_enqueue_style( 'revisr_dashboard_css' );
 			wp_enqueue_style( 'thickbox' );
-<<<<<<< HEAD
-			wp_enqueue_script( 'thickbox' );			
-=======
-			wp_enqueue_script( 'thickbox' );		
->>>>>>> 8f8b6471
+			wp_enqueue_script( 'thickbox' );
 		}
 
 		//Enqueue styles and scripts on the Revisr staging area.
@@ -461,11 +457,8 @@
 	 */
 	public function recent_activity() {
 		global $wpdb;
-<<<<<<< HEAD
-		$revisr_events = $wpdb->get_results( "SELECT id, time, message FROM $this->table_name ORDER BY id DESC LIMIT 20", ARRAY_A );
-=======
 		$revisr_events = $wpdb->get_results( "SELECT id, time, message FROM $this->table_name ORDER BY id DESC LIMIT 15", ARRAY_A );
->>>>>>> 8f8b6471
+
 		if ( $revisr_events ) {
 			?>
 			<table class="widefat">
